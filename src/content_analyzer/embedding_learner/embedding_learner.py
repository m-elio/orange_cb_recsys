--- conflicted
+++ resolved
@@ -14,16 +14,10 @@
         preprocessor (InformationProcessor): Instance of the class InformationProcessor.
         field_list (List[str]): Field name list.
     """
-<<<<<<< HEAD
-
-    def __init__(self, loader: InformationInterface, preprocessor: InformationProcessor):
-        self.__loader: InformationInterface = loader
-=======
     def __init__(self, source: RawInformationSource,
                  preprocessor: InformationProcessor,
                  field_list: List[str]):
         self.__source: RawInformationSource = source
->>>>>>> 3e4c19ee
         self.__preprocessor: InformationProcessor = preprocessor
         self.__field_list = field_list
 
@@ -34,89 +28,8 @@
     def get_source(self):
         return self.__source
 
-<<<<<<< HEAD
-class Word2Vec(EmbeddingLearner):
-    """"
-    Abstract Class for the different kinds of Word2Vec.
-    """
-
-    def __init__(self, loader: InformationInterface, preprocessor: InformationProcessor):
-        super().__init__(loader, preprocessor)
-
-    @abstractmethod
-    def start_learning(self):
-        """"
-        Abstract Method
-        """
-        raise NotImplementedError
-
-
-class FastText(EmbeddingLearner):
-    """"
-    Abstract Class for the different kinds of FastText.
-    """
-
-    def __init__(self, loader: InformationInterface, preprocessor: InformationProcessor):
-        super().__init__(loader, preprocessor)
-
-    @abstractmethod
-    def start_learning(self):
-        """"
-        Abstract Method
-        """
-        raise NotImplementedError
-
-
-class LatentSemanticAnalysis(EmbeddingLearner):
-    """"
-    Abstract Class for the different kinds of Latent Semantic Analysis.
-    """
-
-    def __init__(self, loader: InformationInterface, preprocessor: InformationProcessor):
-        super().__init__(loader, preprocessor)
-
-    @abstractmethod
-    def start_learning(self):
-        """"
-        Abstract Method
-        """
-        raise NotImplementedError
-
-
-class RandomIndexing(EmbeddingLearner):
-    """"
-    Abstract Class for the different kinds of Random Indexing.
-    """
-
-    def __init__(self, loader: InformationInterface, preprocessor: InformationProcessor):
-        super().__init__(loader, preprocessor)
-
-    @abstractmethod
-    def start_learning(self):
-        """"
-        Abstract Method
-        """
-        raise NotImplementedError
-
-
-class ExplicitSemanticAnalysis(EmbeddingLearner):
-    """"
-    Abstract Class for the different kinds of Explicit Semantic Analysis.
-    """
-
-    def __init__(self, loader: InformationInterface, preprocessor: InformationProcessor):
-        super().__init__(loader, preprocessor)
-
-    @abstractmethod
-    def start_learning(self):
-        """"
-        Abstract Method
-        """
-        raise NotImplementedError
-=======
     def get_preprocessor(self):
         return self.__preprocessor
 
     def get_field_list(self):
-        return self.__field_list
->>>>>>> 3e4c19ee
+        return self.__field_list