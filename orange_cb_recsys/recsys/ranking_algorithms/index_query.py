import os
from typing import List

from orange_cb_recsys.recsys.algorithm import RankingAlgorithm

import pandas as pd

from orange_cb_recsys.utils.const import DEVELOPING, home_path
from orange_cb_recsys.utils.load_content import load_content_instance

from java.nio.file import Paths

from org.apache.lucene.queryparser.classic import QueryParser
from org.apache.lucene.search import IndexSearcher, BooleanQuery, BooleanClause, BoostQuery
from org.apache.lucene.store import SimpleFSDirectory
from org.apache.lucene.index import DirectoryReader
from org.apache.lucene.search.similarities import ClassicSimilarity
from org.apache.lucene.analysis.core import SimpleAnalyzer


class IndexQuery(RankingAlgorithm):
    """
    Class for the search engine recommender
    """
    def __init__(self, classic_similarity: bool = True, positive_threshold: float = 0):
        super().__init__(None, None)
        self.__classic_similarity: bool = classic_similarity
        self.__positive_threshold: float = positive_threshold

    def __recs_query(self, positive_rated_document_list, scores, recs_number, items_directory) -> pd.DataFrame:
        """
        Builds a query using the contents that the user liked. The terms relativ to the contents that
        the user liked are boosted by the rating he/she gave.
        Args:
            positive_rated_document_list: List of contents that the user liked
            scores: Ratings given by the user
            recs_number: How many items must be recommended. You can only specify the number, not
                a specific item for which compute the prediction
            items_directory: Directory where the items are stored

        Returns:
            score_frame (pd.DataFrame): DataFrame containing the recommendations for the user
        """
        BooleanQuery.setMaxClauseCount(2000000)
        searcher = IndexSearcher(DirectoryReader.open(SimpleFSDirectory(Paths.get(items_directory))))
        if self.__classic_similarity:
            searcher.setSimilarity(ClassicSimilarity())

        field_list = searcher.doc(positive_rated_document_list[0]).getFields()
        user_fields = {}
        field_parsers = {}
        analyzer = SimpleAnalyzer()
        for field in field_list:
            if field.name() == 'content_id':
                continue
            user_fields[field.name()] = field.stringValue()
            field_parsers[field.name()] = QueryParser(field.name(), analyzer)

        positive_rated_document_list.remove(positive_rated_document_list[0])

        for _ in positive_rated_document_list:
            for field in field_list:
                if field.name() == 'content_id':
                    continue
                user_fields[field.name()] += field.stringValue()

        query_builder = BooleanQuery.Builder()
        for score in scores:
            for field_name in user_fields.keys():
                if field_name == 'content_id':
                    continue
                field_parsers[field_name].setDefaultOperator(QueryParser.Operator.OR)

                field_query = field_parsers[field_name].escape(user_fields[field_name])
                field_query = field_parsers[field_name].parse(field_query)
                field_query = BoostQuery(field_query, score)
                query_builder.add(field_query, BooleanClause.Occur.SHOULD)

        query = query_builder.build()
        docs_to_search = len(positive_rated_document_list) + recs_number
        scoreDocs = searcher.search(query, docs_to_search).scoreDocs

        recorded_items = 0
        columns = ['item_id', 'rating']
        score_frame = pd.DataFrame(columns=columns)
        for scoreDoc in scoreDocs:
            if recorded_items >= recs_number:
                break
            if scoreDoc.doc not in positive_rated_document_list:
                doc = searcher.doc(scoreDoc.doc)
                item_id = doc.getField("content_id").stringValue()
                recorded_items += 1

                score_frame = pd.concat([score_frame, pd.DataFrame.from_records([(item_id, scoreDoc.score)], columns=columns)])

        return score_frame

<<<<<<< HEAD
    def predict(self, user_id: str, ratings: pd.DataFrame, recs_number: int, items_directory: str) -> pd.DataFrame:
        """
        Finds the documents that the user liked and then calls __recs_query to execute the prediction
        Args:
            user_id (str):
            ratings (pd.DataFrame): All the ratings provided by the user
            recs_number (int): How many items recommend
            items_directory (str): Directory where the items are stored

        Returns:
            (pd.DataFrame)
        """
=======
    def predict(self, user_id: str, ratings: pd.DataFrame, recs_number, items_directory: str, candidate_item_id_list: List = None):
>>>>>>> f43d4d2f
        index_path = os.path.join(items_directory, 'search_index')
        if not DEVELOPING:
            index_path = os.path.join(home_path, items_directory, 'search_index')

        scores = []
        rated_document_list = []
        for item_id, score in zip(ratings.to_id, ratings.score):
            item = load_content_instance(items_directory, item_id)

            if score > self.__positive_threshold:
                rated_document_list.append(item.get_index_document_id())
                scores.append(score)

        return self.__recs_query(rated_document_list,
                                 scores,
                                 len([filename for filename in os.listdir(items_directory) if filename != 'search_index']),
                                 index_path)<|MERGE_RESOLUTION|>--- conflicted
+++ resolved
@@ -95,8 +95,7 @@
 
         return score_frame
 
-<<<<<<< HEAD
-    def predict(self, user_id: str, ratings: pd.DataFrame, recs_number: int, items_directory: str) -> pd.DataFrame:
+    def predict(self, user_id: str, ratings: pd.DataFrame, recs_number, items_directory: str, candidate_item_id_list: List = None):
         """
         Finds the documents that the user liked and then calls __recs_query to execute the prediction
         Args:
@@ -108,9 +107,6 @@
         Returns:
             (pd.DataFrame)
         """
-=======
-    def predict(self, user_id: str, ratings: pd.DataFrame, recs_number, items_directory: str, candidate_item_id_list: List = None):
->>>>>>> f43d4d2f
         index_path = os.path.join(items_directory, 'search_index')
         if not DEVELOPING:
             index_path = os.path.join(home_path, items_directory, 'search_index')
