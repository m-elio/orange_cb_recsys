from typing import Dict
import numpy as np
import pandas as pd
<<<<<<< HEAD
from sklearn.metrics import ndcg_score


def perform_ranking_metrics(predictions: pd.DataFrame,
                            truth: pd.DataFrame,
                            **options) -> Dict[str, float]:
    content_prediction = pd.Series(predictions['item'].values)
    if "relevant_threshold" in options.keys():
        relevant_rank = truth[truth['rating'] >= options["relevant_threshold"]]
    else:
        relevant_rank = truth

    content_truth = pd.Series(relevant_rank['item'].values)

    def perform_precision():
        """
        Returns the precision of the given ranking (predictions)
        based on the truth ranking
        """
        return content_prediction.isin(content_truth).sum() / len(content_prediction)

    def perform_recall():
        """
        Returns the recall of the given ranking (predictions)
        based on the truth ranking
        """
        return content_prediction.isin(content_truth).sum() / len(content_truth)

    def perform_Fn(n: int = 1, precision: float = None, recall: float = None):
        """
        Returns the Fn measure of the given ranking (predictions)
        based on the truth ranking
        """
        p = precision if precision is not None else perform_precision()
        r = recall if recall is not None else perform_recall()
        return (1 + (n ** 2)) * ((p * r) / ((n ** 2) * p + r))

    def perform_DCG(gains: pd.Series):
        """
        Returns the DCG array of a gain vector
        """
        dcg = []
        for i, gain in enumerate(gains):
            if i == 0:
                dcg.append(gain)
            else:
                dcg.append((gain / np.log2(i+1)) + dcg[i - 1])
        return dcg

    def perform_NDCG():
        """
        Returns the NDCG measure using Truth rank as ideal DCG
        """

        idcg = perform_DCG(pd.Series(truth['rating'].values))

        col = ["item", "rating"]
        new_predicted = pd.DataFrame(columns=col)
        for index, predicted_row in predictions.iterrows():
            predicted_item = predicted_row['item']
            truth_row = truth.loc[truth['item'] == predicted_item]
            truth_score = truth_row['rating'].values[0]
            new_predicted = new_predicted.append({'item': predicted_item, 'rating': truth_score}, ignore_index=True)

        dcg = perform_DCG(pd.Series(new_predicted['rating'].values))
        ndcg = []
        for i, ideal in enumerate(idcg):
            try:
                ndcg.append(dcg[i] / ideal)
            except IndexError:
                break
        return ndcg

    results = {
        "Precision": perform_precision(),
        "Recall": perform_recall(),
        "NDCG": perform_NDCG(),
    }

    if "fn" in options.keys() and options["fn"] > 1:
        results["F{}".format(options["fn"])] = perform_Fn(n=options["fn"], precision=results["Precision"],
                                                          recall=results["Recall"])
    else:
        results["F1"] = perform_Fn(precision=results["Precision"], recall=results["Recall"])
=======
import numpy as np


def perform_precision(predictions: pd.DataFrame, truth: pd.DataFrame) -> float:
    """
    Calculates the precision of the recommendations provided

    Args:
        predictions (pd.DataFrame): Series containing the predicted ratings
        truth (pd.DataFrame): Series containing the truth values

    Returns:
        float: precision
    """


def perform_recall(predictions: pd.DataFrame, truth: pd.DataFrame) -> float:
    """
    Calculates the recall of the recommendations provided

    Args:
        predictions (pd.DataFrame): Series containing the predicted ratings
        truth (pd.DataFrame): Series containing the truth values

    Returns:
        float: recall
    """


def perform_f1(precision, recall) -> float:
    """
    Calculates the f1-measure of the recommendations provided

    Args:
        precision (float): Precision of the recommendations
        recall (float): Recall of the recommendations

    Returns:
        float: f1 measure
    """
    return 2 * ((precision * recall) / (precision + recall))


def perform_dcg(scores: pd.DataFrame):
    """
    Calculates the DCG of a given Series of scores

    Args:
        scores (pd.DataFrame): Series of scores of which the function will find the DCG

    Returns:
        dcg (float): value of the DCG
    """


def perform_ndcg(predictions: pd.DataFrame, truth: pd.DataFrame) -> float:
    """
    Calculates the NDCG, given by the ratio between the DCG of the recommendations provided and the
    Ideal-DCG, represented by the DCG of the truth base
>>>>>>> 7cab4a97

    Args:
        predictions (pd.DataFrame): Series containing the predicted ratings
        truth (pd.DataFrame): Series containing the truth values

    Returns:
        float: value of the ndcg
    """


def perform_ranking_metrics(predictions: pd.DataFrame, truth: pd.DataFrame) -> Dict[str, object]:
    """
    Performs the metrics for evaluating the ranking phase and returns their values

    Args:
        predictions (pd.Series): Series containing the predicted ratings
        truth (pd.Series): Series containing the truth values

    Returns:
        results (Dict[str, object]): Python dictionary where the keys are the names of the metrics and the
        values are the corresponding values
    """
    precision = perform_precision(predictions, truth)
    recall = perform_recall(predictions, truth)
    results = {
        "precision": precision,
        "recall": recall,
        "F1": perform_f1(precision, recall),
        "NDCG": perform_ndcg(predictions, truth)
    }
    return results


def perform_gini_index():
    pass


def perform_pop_recs_correlation():
    pass


<<<<<<< HEAD
=======
def perform_fairness_metrics() -> Dict[str, object]:

    results = {
        "precision": perform_gini_index(),
        "pop_recs_correlation": perform_pop_recs_correlation()
    }
>>>>>>> 7cab4a97
    return results


def perform_rmse(predictions: pd.Series, truth: pd.Series) -> float:
    """
    Compute the RMSE

    Args:
        predictions (pd.Series): Series containing the predicted ratings
        truth (pd.Series): Series containing the truth rating values

    Returns:
        float: The Root Mean Squared Error
    """
    assert len(predictions) == len(truth), "The predictions series and the truth series must have the same size"
    diff = predictions - truth
    sq = np.square(diff)
    return np.sqrt(np.mean(sq))


def perform_mae(predictions: pd.Series, truth: pd.Series) -> float:
    """
    Compute the RMSE

    Args:
        predictions (pd.Series): Series containing the predicted ratings
        truth (pd.Series): Series containing the truth rating values

<<<<<<< HEAD
=======
    Returns:
        float: The Mean Average Error
    """
    assert len(predictions) == len(truth), "The predictions series and the truth series must have the same size"
    abs_diff = (predictions - truth).apply(abs)
    return np.mean(abs_diff)


def perform_prediction_metrics(predictions: pd.Series, truth: pd.Series) -> Dict[str, object]:
    """
    Performs the metrics for evaluating the rating prediction phase and returns their values

    Args:
        predictions (pd.Series): Series containing the predicted ratings
        truth (pd.Series): Series containing the truth rating values

    Returns:
        results (Dict[str, object]): Python dictionary where the keys are the names of the metrics and the
        values are the corresponding values
    """
    results = {
        "RMSE": perform_rmse(predictions, truth),
        "MAE": perform_mae(predictions, truth)
    }
>>>>>>> 7cab4a97
    return results<|MERGE_RESOLUTION|>--- conflicted
+++ resolved
@@ -1,9 +1,7 @@
+from abc import ABC
 from typing import Dict
 import numpy as np
 import pandas as pd
-<<<<<<< HEAD
-from sklearn.metrics import ndcg_score
-
 
 def perform_ranking_metrics(predictions: pd.DataFrame,
                             truth: pd.DataFrame,
@@ -86,97 +84,7 @@
                                                           recall=results["Recall"])
     else:
         results["F1"] = perform_Fn(precision=results["Precision"], recall=results["Recall"])
-=======
-import numpy as np
 
-
-def perform_precision(predictions: pd.DataFrame, truth: pd.DataFrame) -> float:
-    """
-    Calculates the precision of the recommendations provided
-
-    Args:
-        predictions (pd.DataFrame): Series containing the predicted ratings
-        truth (pd.DataFrame): Series containing the truth values
-
-    Returns:
-        float: precision
-    """
-
-
-def perform_recall(predictions: pd.DataFrame, truth: pd.DataFrame) -> float:
-    """
-    Calculates the recall of the recommendations provided
-
-    Args:
-        predictions (pd.DataFrame): Series containing the predicted ratings
-        truth (pd.DataFrame): Series containing the truth values
-
-    Returns:
-        float: recall
-    """
-
-
-def perform_f1(precision, recall) -> float:
-    """
-    Calculates the f1-measure of the recommendations provided
-
-    Args:
-        precision (float): Precision of the recommendations
-        recall (float): Recall of the recommendations
-
-    Returns:
-        float: f1 measure
-    """
-    return 2 * ((precision * recall) / (precision + recall))
-
-
-def perform_dcg(scores: pd.DataFrame):
-    """
-    Calculates the DCG of a given Series of scores
-
-    Args:
-        scores (pd.DataFrame): Series of scores of which the function will find the DCG
-
-    Returns:
-        dcg (float): value of the DCG
-    """
-
-
-def perform_ndcg(predictions: pd.DataFrame, truth: pd.DataFrame) -> float:
-    """
-    Calculates the NDCG, given by the ratio between the DCG of the recommendations provided and the
-    Ideal-DCG, represented by the DCG of the truth base
->>>>>>> 7cab4a97
-
-    Args:
-        predictions (pd.DataFrame): Series containing the predicted ratings
-        truth (pd.DataFrame): Series containing the truth values
-
-    Returns:
-        float: value of the ndcg
-    """
-
-
-def perform_ranking_metrics(predictions: pd.DataFrame, truth: pd.DataFrame) -> Dict[str, object]:
-    """
-    Performs the metrics for evaluating the ranking phase and returns their values
-
-    Args:
-        predictions (pd.Series): Series containing the predicted ratings
-        truth (pd.Series): Series containing the truth values
-
-    Returns:
-        results (Dict[str, object]): Python dictionary where the keys are the names of the metrics and the
-        values are the corresponding values
-    """
-    precision = perform_precision(predictions, truth)
-    recall = perform_recall(predictions, truth)
-    results = {
-        "precision": precision,
-        "recall": recall,
-        "F1": perform_f1(precision, recall),
-        "NDCG": perform_ndcg(predictions, truth)
-    }
     return results
 
 
@@ -188,15 +96,12 @@
     pass
 
 
-<<<<<<< HEAD
-=======
 def perform_fairness_metrics() -> Dict[str, object]:
 
     results = {
         "precision": perform_gini_index(),
         "pop_recs_correlation": perform_pop_recs_correlation()
     }
->>>>>>> 7cab4a97
     return results
 
 
@@ -225,8 +130,6 @@
         predictions (pd.Series): Series containing the predicted ratings
         truth (pd.Series): Series containing the truth rating values
 
-<<<<<<< HEAD
-=======
     Returns:
         float: The Mean Average Error
     """
@@ -251,5 +154,4 @@
         "RMSE": perform_rmse(predictions, truth),
         "MAE": perform_mae(predictions, truth)
     }
->>>>>>> 7cab4a97
     return results